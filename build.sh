#!/bin/bash -e

[ -z "$USER" ] && echo "Error: env variable USER must be set" && exit 1;
[ -z "$GOPATH" ] && echo "Error: env variable GOPATH must be set" && exit 1;
[ -z "$GITHUB_TOKEN" ] && echo "Warning : env variable GITHUB_TOKEN should be set in the event that a release is to be generated" ;
[ -z ${azure_registry_name+x} ] && echo "Warning : env variable azure_registry_name not set";

if [[ ":$PATH:" != *":$GOPATH/bin:"* ]]; then
    export PATH=$PATH:$GOPATH/bin
fi

<<<<<<< HEAD
export LOGXI="*=DBG"
export LOGXI_FORMAT="happy,maxcol=1024"

[ -z "$TERM" ] && export TERM=xterm+256color;

if [ -n "$(type -t travis_fold)" ] && [ "$(type -t travis_fold)" = function ]; then
:
else
    function travis_fold() {
        : 
    }
    function travis_nanoseconds() {
        : 
    }
    function travis_time_start() {
        : 
    }
    function travis_time_finish() {
        : 
=======
if [ -z ${TRAVIS+x} ]; then
    function fold_start() { 
        : 
    }
    function fold_end() { 
        : 
    }
else
    function fold_start() {
        echo -e "travis_fold:start:$1\033[33;1m$2\033[0m"
    }

    function fold_end() {
        echo -e "\ntravis_fold:end:$1\r"
>>>>>>> cd0b9955
    }
fi

go get -u github.com/golang/dep/cmd/dep

dep ensure

travis_fold start "build.image"
    travis_time_start
        stencil -input Dockerfile | docker build -t runner-build --build-arg USER=$USER --build-arg USER_ID=`id -u $USER` --build-arg USER_GROUP_ID=`id -g $USER` -
    travis_time_finish
travis_fold end "build.image"

# Running build.go inside of a container will result is a simple compilation and no docker images
travis_fold start "build"
    travis_time_start
        docker run -e TERM="$TERM" -e LOGXI="$LOGXI" -e LOGXI_FORMAT="$LOGXI_FORMAT" -e GITHUB_TOKEN=$GITHUB_TOKEN -v $GOPATH:/project runner-build
        if [ $? -ne 0 ]; then
            echo ""
            exit $?
        fi
    travis_time_finish
travis_fold end "build"

# Automatically produces images, and github releases without compilation when run outside of a container
<<<<<<< HEAD
travis_fold start "image.build"
    travis_time_start
        go run -tags=NO_CUDA ./build.go -image-only -r cmd
    travis_time_finish
travis_fold end "image.build"

travis_fold start "image.push"
    travis_time_start
		export SEMVER=`semver`
		if docker image inspect sentient-technologies/studio-go-runner/runner:$SEMVER 2>/dev/null 1>/dev/null; then
			if type aws 2>/dev/null ; then
				`aws ecr get-login --no-include-email --region us-west-2`
				if [ $? -eq 0 ]; then
					account=`aws sts get-caller-identity --output text --query Account`
					if [ $? -eq 0 ]; then
						docker tag sentient-technologies/studio-go-runner/runner:$SEMVER $account.dkr.ecr.us-west-2.amazonaws.com/sentient-technologies/studio-go-runner/runner:$SEMVER
						docker push $account.dkr.ecr.us-west-2.amazonaws.com/sentient-technologies/studio-go-runner/runner:$SEMVER
					fi
				fi
			fi
			if type az 2>/dev/null; then
				if [ -z ${azure_registry_name+x} ]; then  
					:
				else
					if az acr login --name $azure_registry_name; then
						docker tag sentient-technologies/studio-go-runner/runner:$SEMVER $azure_registry_name.azurecr.io/sentient.ai/studio-go-runner/runner:$SEMVER
						docker push $azure_registry_name.azurecr.io/sentient.ai/studio-go-runner/runner:$SEMVER
					fi
				fi
			fi
		fi
    travis_time_finish
travis_fold end "image.push"
=======
fold_start image
export LOGXI="*=DBG"
go run -tags=NO_CUDA ./build.go -image-only -r cmd
fold_end image

export SEMVER=`semver`
if docker image inspect sentient-technologies/studio-go-runner/runner:$SEMVER 2>/dev/null 1>/dev/null; then
    if type aws 2>/dev/null ; then
        `aws ecr get-login --no-include-email --region us-west-2`
        if [ $? -eq 0 ]; then
            account=`aws sts get-caller-identity --output text --query Account`
            if [ $? -eq 0 ]; then
                docker tag sentient-technologies/studio-go-runner/runner:$SEMVER $account.dkr.ecr.us-west-2.amazonaws.com/sentient-technologies/studio-go-runner/runner:$SEMVER
                docker push $account.dkr.ecr.us-west-2.amazonaws.com/sentient-technologies/studio-go-runner/runner:$SEMVER
            fi
        fi
    fi
    if type az 2>/dev/null; then
        if [ -z ${azure_registry_name+x} ]; then  
            :
        else
            if az acr login --name $azure_registry_name; then
                docker tag sentient-technologies/studio-go-runner/runner:$SEMVER $azure_registry_name.azurecr.io/sentient.ai/studio-go-runner/runner:$SEMVER
                docker push $azure_registry_name.azurecr.io/sentient.ai/studio-go-runner/runner:$SEMVER
            fi
        fi
    fi
fi
>>>>>>> cd0b9955
<|MERGE_RESOLUTION|>--- conflicted
+++ resolved
@@ -9,7 +9,6 @@
     export PATH=$PATH:$GOPATH/bin
 fi
 
-<<<<<<< HEAD
 export LOGXI="*=DBG"
 export LOGXI_FORMAT="happy,maxcol=1024"
 
@@ -29,22 +28,7 @@
     }
     function travis_time_finish() {
         : 
-=======
-if [ -z ${TRAVIS+x} ]; then
-    function fold_start() { 
-        : 
-    }
-    function fold_end() { 
-        : 
-    }
-else
-    function fold_start() {
-        echo -e "travis_fold:start:$1\033[33;1m$2\033[0m"
-    }
 
-    function fold_end() {
-        echo -e "\ntravis_fold:end:$1\r"
->>>>>>> cd0b9955
     }
 fi
 
@@ -70,7 +54,6 @@
 travis_fold end "build"
 
 # Automatically produces images, and github releases without compilation when run outside of a container
-<<<<<<< HEAD
 travis_fold start "image.build"
     travis_time_start
         go run -tags=NO_CUDA ./build.go -image-only -r cmd
@@ -103,34 +86,4 @@
 			fi
 		fi
     travis_time_finish
-travis_fold end "image.push"
-=======
-fold_start image
-export LOGXI="*=DBG"
-go run -tags=NO_CUDA ./build.go -image-only -r cmd
-fold_end image
-
-export SEMVER=`semver`
-if docker image inspect sentient-technologies/studio-go-runner/runner:$SEMVER 2>/dev/null 1>/dev/null; then
-    if type aws 2>/dev/null ; then
-        `aws ecr get-login --no-include-email --region us-west-2`
-        if [ $? -eq 0 ]; then
-            account=`aws sts get-caller-identity --output text --query Account`
-            if [ $? -eq 0 ]; then
-                docker tag sentient-technologies/studio-go-runner/runner:$SEMVER $account.dkr.ecr.us-west-2.amazonaws.com/sentient-technologies/studio-go-runner/runner:$SEMVER
-                docker push $account.dkr.ecr.us-west-2.amazonaws.com/sentient-technologies/studio-go-runner/runner:$SEMVER
-            fi
-        fi
-    fi
-    if type az 2>/dev/null; then
-        if [ -z ${azure_registry_name+x} ]; then  
-            :
-        else
-            if az acr login --name $azure_registry_name; then
-                docker tag sentient-technologies/studio-go-runner/runner:$SEMVER $azure_registry_name.azurecr.io/sentient.ai/studio-go-runner/runner:$SEMVER
-                docker push $azure_registry_name.azurecr.io/sentient.ai/studio-go-runner/runner:$SEMVER
-            fi
-        fi
-    fi
-fi
->>>>>>> cd0b9955
+travis_fold end "image.push"